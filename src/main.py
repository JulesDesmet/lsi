#!/usr/bin/env python

from argparse import ArgumentParser, Namespace
from logging import debug, DEBUG, getLogger
from multiprocessing import Process, Queue, set_start_method
from queue import Empty
from time import time
from typing import Optional

from preprocessing import read_csv, split_text, lemmatize, remove_stopwords
from term_doc_matrix import TfIdf
from svd import SVD

class BaseProcess:
    """
    A base class for the `WorkerProcess` and `ManagerProcess` classes. It provides the
    functionality to preprocess and process the input data.
    """

    # The TF.IDF collection object for the process
    tfidf: TfIdf
    # A dictionary mapping the IDs of the TF.IDF objects to their indices
    data_ids: dict[int, int]

    def __init__(self):
        """
        Initialises the TF.IDF collection and the data IDs dictionary.
        """
        self.tfidf = TfIdf()
        self.data_ids = {}

    @staticmethod
    def get_data(document: dict[str, str]) -> tuple[int, str]:
        """
        Returns the ID and the content of the document.

        :param document: A single document as a dictionary of attributes.
        :return: The document ID and content, as a tuple.
        """
        return int(document["id"]), document["title"] + " " + document["content"]

    def process_data(
        self, data_id: int, data: str, add_document: bool
    ) -> Optional[dict[str, float]]:
        """
        Preprocesses and processes a document.

        :param data_id: The document's ID.
        :param data: The content of the document.
        :param add_document: Whether the document should immediately be added to the
            TF.IDF collection.
        :return: The TF.IDF scores of each term in the document, unless the document was
            added to the collection. In that case nothing is returned.
        """
        preprocessed = remove_stopwords(lemmatize(split_text(data)))
        if not add_document:
            return self.tfidf.process_document(preprocessed)
        else:
            index = self.tfidf.add_document(preprocessed)
            self.data_ids[data_id] = index

    def run(self, filename: str) -> None:
        """
        Processes a collection of documents in a from a CSV file.

        :param filename: The name of the CSV file; relative to the directory from where
            the code is being run.
        """
        for data in read_csv(filename):
            self.process_data(*self.get_data(data), True)
        self.tfidf.optimise()


class WorkerProcess(BaseProcess):
    """
    A worker process that processes documents it receives in a queue. This should be
    used with a `ManagerProcess`, which sends documents through queues to its workers.
    """

    def __init__(self, document_queue: Queue, result_queue: Queue, proc_id: int):
        """
        Initialises the `Process` object and the document queue.

        :param queue: The queue through which the worker receives the documents it's
            supposed to be processing.
        """
        super().__init__()
        self.document_queue = document_queue
        self.result_queue = result_queue
        self.process = Process(target=self.run)
        self.proc_id = proc_id

    def run(self) -> None:
        """
        Processes all of the documents it receives in its queue. The process will stop
        once it finds `None` in its queue.
        """
        try:
            debug(f"Process {self.proc_id} has started.")
            while (data := self.document_queue.get()) is not None:
                self.process_data(*data, True)
            self.result_queue.put((self.tfidf, self.data_ids))
            debug(f"Process {self.proc_id} has finished.")

        except KeyboardInterrupt:
            debug(f"Process {self.proc_id} has been interrupted.")


class ManagerProcess(BaseProcess):
    """
    A manager process that uses worker processes to process a collection of documents.
    """

    def __init__(self, nr_procs: int = 1):
        """
        Initialises the worker processes and their queues.

        :param nr_procs: The number of processes that are to be used in total, including
            the manager.
        """
        super().__init__()
        self.document_queue = Queue()
        self.result_queue = Queue()
        self.processes = [
            WorkerProcess(self.document_queue, self.result_queue, i + 1)
            for i in range(nr_procs - 1)
        ]

    def run(self, filename: str) -> None:
        """
        Processes a CSV file of documents using a number of worker processes.

        :param filename: The name of the CSV file; relative to the directory from where
            the code is being run.
        """
        try:
            # Start the worker processes
            for proc in self.processes:
                proc.process.start()
            nr_procs = len(self.processes) + 1

            # Simply call the runner of the `BaseProcess` subclass if there are no workers
            if nr_procs == 1:
                BaseProcess.run(self, filename)
                return

            # Distribute the documents by simply putting them in a queue
            debug("Process 0 has started.")
            for index, data in enumerate(read_csv(filename)):

                if self.document_queue.qsize() < 3 * nr_procs:
                    self.document_queue.put(self.get_data(data))
                else:
                    self.process_data(*self.get_data(data), True)
            debug("Process 0 has finished.")

            # Signal to the workers that all of the documents have been distributed
            for _ in range(nr_procs - 1):
                self.document_queue.put(None)

            # Collect all of the TF scores returned by the workers
            debug("Result aggregation has started.")
            for _ in range(nr_procs - 1):
                tfidf, data_ids = self.result_queue.get()

                self.tfidf += tfidf
                offset = len(self.data_ids)
                for data_id, document_id in data_ids.items():
                    self.data_ids[data_id] = offset + document_id

            self.tfidf.optimise()
            debug("Result aggregation has finished.")

            # Wait for all of the workers to finish
            for proc in self.processes:
                proc.process.join()

        except KeyboardInterrupt:
            self.document_queue.close()
            self.result_queue.close()
            debug("Process 0 has been interrupted.")

            # Make sure the script actually terminates after this
            raise KeyboardInterrupt


def parse_arguments() -> Namespace:
    """
    Parses the command line arguments using the `argparse` library.

    :return: A namespace containing the parsed command line arguments.
    """
    parser = ArgumentParser()
    parser.add_argument("filename", nargs="?", default="data/news_dataset.csv")
    parser.add_argument("--threads", "-j", default=1, type=int)

    return parser.parse_args()


if __name__ == "__main__":
    getLogger().setLevel(DEBUG)
    start = time()
<<<<<<< HEAD
    if args.threads == 1:
        process = BaseProcess()
        process.run(args.filename)
    else:
        manager = ManagerProcess(args.threads)
        manager.run(args.filename)

=======
>>>>>>> 5381d6d2

    try:
        args = parse_arguments()
        if args.threads == 1:
            process = BaseProcess()
            process.run(args.filename)
        else:
            manager = ManagerProcess(args.threads)
            manager.run(args.filename)

<<<<<<< HEAD
    decomposition.matrix_multiplication()
=======
#        decomposition = SVD(manager.tfidf)
#        decomposition.matrix_multiplication()

    except KeyboardInterrupt:
        pass

>>>>>>> 5381d6d2
    end = time()
    t = end - start
    debug(f"{int(t) // 60} minutes {t % 60} seconds")<|MERGE_RESOLUTION|>--- conflicted
+++ resolved
@@ -180,9 +180,6 @@
             self.result_queue.close()
             debug("Process 0 has been interrupted.")
 
-            # Make sure the script actually terminates after this
-            raise KeyboardInterrupt
-
 
 def parse_arguments() -> Namespace:
     """
@@ -199,17 +196,9 @@
 
 if __name__ == "__main__":
     getLogger().setLevel(DEBUG)
+    args = parse_arguments()
+
     start = time()
-<<<<<<< HEAD
-    if args.threads == 1:
-        process = BaseProcess()
-        process.run(args.filename)
-    else:
-        manager = ManagerProcess(args.threads)
-        manager.run(args.filename)
-
-=======
->>>>>>> 5381d6d2
 
     try:
         args = parse_arguments()
@@ -220,16 +209,12 @@
             manager = ManagerProcess(args.threads)
             manager.run(args.filename)
 
-<<<<<<< HEAD
-    decomposition.matrix_multiplication()
-=======
 #        decomposition = SVD(manager.tfidf)
 #        decomposition.matrix_multiplication()
 
     except KeyboardInterrupt:
         pass
 
->>>>>>> 5381d6d2
     end = time()
     t = end - start
     debug(f"{int(t) // 60} minutes {t % 60} seconds")