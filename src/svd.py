--- conflicted
+++ resolved
@@ -29,25 +29,19 @@
         # holds v transpose not v
         self.v = np.zeros(shape=(k, self.tfidf.nr_documents))
         self.k: int = k
-        
+
     @property
     def create_numpy_matrices(self):
-<<<<<<< HEAD
+        #a = np.zeros(shape=(len(self.tfidf.terms),self.tfidf.nr_documents))
+        a = sparse.lil_matrix((len(self.tfidf.terms), self.tfidf.nr_documents))
         """
         Generates numpy matrices from the TF-idf object
         :return: Returns the generated matrix
         """
         a = np.zeros(shape=(len(self.tfidf.terms), self.tfidf.nr_documents))
-        for i in range(len(self.tfidf.terms)):
-            for j in range(self.tfidf.nr_documents):
-                a[i, j] = self.tfidf(j, i)
-=======
-        #a = np.zeros(shape=(len(self.tfidf.terms),self.tfidf.nr_documents))
-        a = sparse.lil_matrix((len(self.tfidf.terms), self.tfidf.nr_documents))
         for i in range(len(self.tfidf.terms)):
             for j in self.tfidf.docs_per_term[i]:
                 a[i,j] = self.tfidf(j,i)
->>>>>>> 6d123b2f
         return a
 
     def turn_sparse(self, matrix):
@@ -69,6 +63,13 @@
             # columns of matrix M_T (which will be rows of matrix M)
             for j in range(self.tfidf.nr_documents):
                 sum = self.efficient_dot(j,i)
+
+                # rows of matrix M_T
+                """                for k in range(self.tfidf.nr_documents):
+                    print("I:"+str(i) +" K:" +str(k) + "J: " +str(j))
+                    sum += self.tfidf(k,i) * self.tfidf(k,j)
+                    """
+
                 temp[j] = sum
             result.append(temp)
         print(result)
@@ -180,6 +181,7 @@
     """Test class to check new power iteration making use of associative method"""
     def calculate_eigenvalues(self, matrix):
         """
+
         :param matrix: the starting matrix of which we calculate the eigenvalues
         :param k: the amount of singular values we want, the rank
         :return: Fills in the eigenvectors and eigenvalues
@@ -188,7 +190,6 @@
         for i in range(self.k):
             self.power_transformation_sparse(matrix, 0.0001, "MTM")
             self.power_transformation_sparse(matrix_t, 0.0001, "MMT")
-            print(f"{i:3} {self.eigenvalues[-1]} {self.eigenvectors[-1]}"
 
     def calculate_sigma(self):
         """
